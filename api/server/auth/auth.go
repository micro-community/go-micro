package auth

import (
	"context"
	"fmt"
	"net"
	"net/http"
	"net/url"
	"strings"

	"github.com/micro/go-micro/v2/api/resolver"
	"github.com/micro/go-micro/v2/api/resolver/path"
	"github.com/micro/go-micro/v2/auth"
	"github.com/micro/go-micro/v2/logger"
)

// CombinedAuthHandler wraps a server and authenticates requests
func CombinedAuthHandler(prefix, namespace string, r resolver.Resolver, h http.Handler) http.Handler {
	if r == nil {
		r = path.NewResolver()
	}

	return authHandler{
		handler:       h,
		resolver:      r,
		auth:          auth.DefaultAuth,
		servicePrefix: prefix,
		namespace:     namespace,
	}
}

type authHandler struct {
	handler       http.Handler
	auth          auth.Auth
	resolver      resolver.Resolver
	namespace     string
	servicePrefix string
}

func (h authHandler) ServeHTTP(w http.ResponseWriter, req *http.Request) {
	// Determine the namespace and set it in the header
	namespace := h.namespaceFromRequest(req)
	fmt.Printf("Namespace is %v\n", namespace)
	req.Header.Set(auth.NamespaceKey, namespace)

	// Extract the token from the request
	var token string
	if header := req.Header.Get("Authorization"); len(header) > 0 {
		// Extract the auth token from the request
		if strings.HasPrefix(header, auth.BearerScheme) {
			token = header[len(auth.BearerScheme):]
		}
	} else {
		// Get the token out the cookies if not provided in headers
		if c, err := req.Cookie("micro-token"); err == nil && c != nil {
			token = strings.TrimPrefix(c.Value, auth.TokenCookieName+"=")
			req.Header.Set("Authorization", auth.BearerScheme+token)
		}
	}

	// Get the account using the token, fallback to a blank account
	// since some endpoints can be unauthenticated, so the lack of an
	// account doesn't necesserially mean a forbidden request
	acc, err := h.auth.Inspect(token)
	if err != nil {
		acc = &auth.Account{Namespace: namespace}
	}

	// Check the accounts namespace matches the namespace we're operating
	// within. If not forbid the request and log the occurance.
	if acc.Namespace != namespace {
		logger.Warnf("Cross namespace request forbidden: account %v (%v) requested access to %v in the %v namespace", acc.ID, acc.Namespace, req.URL.Path, namespace)
		http.Error(w, "Forbidden namespace", 403)
	}

	// Determine the name of the service being requested
	endpoint, err := h.resolver.Resolve(req)
	if err == resolver.ErrInvalidPath || err == resolver.ErrNotFound {
		// a file not served by the resolver has been requested (e.g. favicon.ico)
		endpoint = &resolver.Endpoint{Path: req.URL.Path}
	} else if err != nil {
		logger.Error(err)
		http.Error(w, err.Error(), 500)
		return
	} else {
		// set the endpoint in the context so it can be used to resolve
		// the request later
		ctx := context.WithValue(req.Context(), resolver.Endpoint{}, endpoint)
		*req = *req.Clone(ctx)
	}

	// construct the resource name, e.g. home => go.micro.web.home
	resName := h.servicePrefix
	if len(endpoint.Name) > 0 {
		resName = resName + "." + endpoint.Name
	}

	// determine the resource path. there is an inconsistency in how resolvers
	// use method, some use it as Users.ReadUser (the rpc method), and others
	// use it as the HTTP method, e.g GET. TODO: Refactor this to make it consistent.
	resEndpoint := endpoint.Path
	if len(endpoint.Path) == 0 {
		resEndpoint = endpoint.Method
	}

	// Perform the verification check to see if the account has access to
	// the resource they're requesting
	res := &auth.Resource{Type: "service", Name: resName, Endpoint: resEndpoint, Namespace: namespace}
	if err := h.auth.Verify(acc, res); err == nil {
		// The account has the necessary permissions to access the resource
		h.handler.ServeHTTP(w, req)
		return
	}

	// The account is set, but they don't have enough permissions, hence
	// we return a forbidden error.
	if len(acc.ID) > 0 {
		http.Error(w, "Forbidden request", 403)
		return
	}

	// If there is no auth login url set, 401
	loginURL := h.auth.Options().LoginURL
	if loginURL == "" {
		http.Error(w, "unauthorized request", 401)
		return
	}

	// Redirect to the login path
	params := url.Values{"redirect_to": {req.URL.Path}}
	loginWithRedirect := fmt.Sprintf("%v?%v", loginURL, params.Encode())
	http.Redirect(w, req, loginWithRedirect, http.StatusTemporaryRedirect)
}

func (h authHandler) namespaceFromRequest(req *http.Request) string {
	// check to see what the provided namespace is, we only do
	// domain mapping if the namespace is set to 'domain'
	if h.namespace != "domain" {
		return h.namespace
	}

	// determine the host, e.g. dev.micro.mu:8080
<<<<<<< HEAD
	var host string
	if h, _, err := net.SplitHostPort(req.Host); err == nil {
		host = h // host does contain a port
	} else {
		host = req.Host // host does not contain a port
	}

	// check for the micro.mu domain
	if strings.HasSuffix(host, "micro.mu") {
		return auth.DefaultNamespace
=======
	host := req.URL.Hostname()
	if len(host) == 0 {
		// fallback to req.Host
		var err error
		host, _, err = net.SplitHostPort(req.Host)
		if err != nil && strings.Contains(err.Error(), "missing port in address") {
			host = req.Host
		}
>>>>>>> b5f50275
	}

	// check for an ip address
	if net.ParseIP(host) != nil {
		return auth.DefaultNamespace
	}

	// check for dev enviroment
	if host == "localhost" || host == "127.0.0.1" {
		return auth.DefaultNamespace
	}

	// TODO: this logic needs to be replaced with usage of publicsuffix
	// if host is not a subdomain, deturn default namespace
	comps := strings.Split(host, ".")
	if len(comps) < 3 {
		return auth.DefaultNamespace
	}

	// return the reversed subdomain as the namespace
	nComps := comps[0 : len(comps)-2]
	for i := len(nComps)/2 - 1; i >= 0; i-- {
		opp := len(nComps) - 1 - i
		nComps[i], nComps[opp] = nComps[opp], nComps[i]
	}
	return strings.Join(nComps, ".")
}<|MERGE_RESOLUTION|>--- conflicted
+++ resolved
@@ -140,27 +140,16 @@
 	}
 
 	// determine the host, e.g. dev.micro.mu:8080
-<<<<<<< HEAD
 	var host string
 	if h, _, err := net.SplitHostPort(req.Host); err == nil {
 		host = h // host does contain a port
-	} else {
+	} else if strings.Contains(err.Error(), "missing port in address") {
 		host = req.Host // host does not contain a port
 	}
 
 	// check for the micro.mu domain
 	if strings.HasSuffix(host, "micro.mu") {
 		return auth.DefaultNamespace
-=======
-	host := req.URL.Hostname()
-	if len(host) == 0 {
-		// fallback to req.Host
-		var err error
-		host, _, err = net.SplitHostPort(req.Host)
-		if err != nil && strings.Contains(err.Error(), "missing port in address") {
-			host = req.Host
-		}
->>>>>>> b5f50275
 	}
 
 	// check for an ip address
